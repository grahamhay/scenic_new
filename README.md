# ScenicNew

The `scenic.new` mix task, which generates out a starter application for you.
This is the easiest way to set up a new Scenic project.

## Erlang/Elixir versions

Please note, it currently needs OTP 21 and Elixir 1.7. If you have trouble
compiling, please check that you are running those versions first.

## Install Prerequisites

The design of Scenic goes to great lengths to minimize its dependencies to just
the minimum. Namely, it needs Erlang/Elixir and OpenGL.

Rendering your application into a window on your local computer (MacOS, Ubuntu
and others) is done by the `scenic_driver_glfw` driver. It uses the GLFW and
GLEW libraries to connect to OpenGL.

The instructions below assume you have already installed Elixir/Erlang. If you
need to install Elixir/Erlang there are instructions on the [elixir-lang
website](https://elixir-lang.org/install.html).

### Installing on MacOS

The easiest way to install on MacOS is to use Homebrew. Just run the following
in a terminal:

```bash
brew update
brew install glfw3 glew pkg-config
```

Once these components have been installed, you should be able to build the
`scenic_driver_glfw` driver.

### Installing on Ubuntu 16

The easiest way to install on Ubuntu is to use apt-get. Just run the following:

```bash
sudo apt-get update
sudo apt-get install pkgconf libglfw3 libglfw3-dev libglew1.13 libglew-dev
```

Once these components have been installed, you should be able to build the
`scenic_driver_glfw` driver.

### Installing on Ubuntu 18

The easiest way to install on Ubuntu is to use apt-get. Just run the following:

```bash
sudo apt-get update
sudo apt-get install pkgconf libglfw3 libglfw3-dev libglew2.0 libglew-dev
```

Once these components have been installed, you should be able to build the
`scenic_driver_glfw` driver.

<<<<<<< HEAD
### Installing on FreeBSD

The easiest way to install on FreeBSD is to use `pkg`. Just run the following,
to install development toolchain, and build/runtime graphics libraries:

```bash
sudo pkg install devel/gmake devel/pkgconf devel/elixir-hex devel/rebar3 \
  graphics/glew graphics/glfw
```

Once these components have been installed, you should be able to build the
`scenic_driver_glfw` driver.
=======
### Installing on NixOS 18.09

The easiest way to install on NixOS is with a custom shell. Create a file titled `shell.nix` that includes the following: 

```nix
{ pkgs ? import <nixpkgs> {} }:

with pkgs;

let
  inherit (lib) optional optionals;
  elixir = beam.packages.erlangR21.elixir_1_7;
in

mkShell {
  buildInputs = [
    elixir
    glew glfw
    git
    pkgconfig
    x11
    xorg.libpthreadstubs
    xorg.libXcursor
    xorg.libXdmcp
    xorg.libXfixes
    xorg.libXinerama
    xorg.libXrandr
    xorg.xrandr
  ];
}
```

Then use `nix-shell` to build and run the shell as your development environment:

```bash
nix-shell shell.nix
```
>>>>>>> 4342015d

## Install `scenic.new`

```bash
mix archive.install hex scenic_new
```

To build and run scenic applications, you will also need to install a few
dependencies. See the [Getting
started](https://hexdocs.pm/scenic/getting_started.html#install-dependencies)
for more information.

### Build and install locally

To build and install this archive locally ensure any previous archive versions
are removed:

```bash
mix archive.uninstall scenic_new
```

Then run:

```bash
cd scenic_new
MIX_ENV=prod mix do archive.build, archive.install
```

## Build the Starter Application

First, navigate the command-line to the directory where you want to create your
new Scenic application. Then run the following commands: (change `my_app` to
the name of your application)

```bash
mix scenic.new my_app
cd my_app
mix do deps.get, scenic.run
```

## Running and Debugging

Once the application and its dependencies are set up, there are two main ways
to run it.

If you want to run your application under `IEx` so that you can debug it,
simply run

```bash
iex -S mix
```

This works just like any other Elixir application.

If you want to run your application outside of `IEx`, you should start it like
this:

```bash
mix scenic.run
```

## The Starter Application

The starter application created by the generator above shows the basics of
building a Scenic application. It has four scenes, two components, and a
simulated sensor.

Scene | Description
--- | ---
Splash | The Splash scene is configured to run when the application is started in the `config/config.exs` file. It runs a simple animation, then transitions to the Sensor scene. It also shows how intercept basic user input to exit the scene early.
Sensor | The Sensor scene depicts a simulated temperature sensor. The sensor is always running and updates it's data through the `Scenic.SensorPubSub` server.
Primitives | The Primitives scenes displays an overview of the basic primitive types and some of the styles that can be applied to them.
Components | The Components scene shows the basic components that come with Scenic. The crash button will cause a match error that will crash the scene, showing how the supervision tree restarts the scene. It also shows how to receive events from components.

Component | Description
--- | ---
Nav | The navigation bar at the top of the main scenes shows how to navigate between scenes and how to construct a simple component and pass a parameter to it. Note that it references a clock, creating a nested component. The clock is positioned by dynamically querying the width of the ViewPort
Notes | The notes section at the bottom of each scene is very simple and also shows passing in custom data from the parent.

The simulated temperature sensor doesn't collect any actual data, but does show
how you would set up a real sensor and publish data from it into the
`Scenic.SensorPubSub` service.

## What to read next

Next, you should read guides describing the overall Scenic structure. This is
in the documentation for Scenic itself<|MERGE_RESOLUTION|>--- conflicted
+++ resolved
@@ -58,7 +58,6 @@
 Once these components have been installed, you should be able to build the
 `scenic_driver_glfw` driver.
 
-<<<<<<< HEAD
 ### Installing on FreeBSD
 
 The easiest way to install on FreeBSD is to use `pkg`. Just run the following,
@@ -71,7 +70,7 @@
 
 Once these components have been installed, you should be able to build the
 `scenic_driver_glfw` driver.
-=======
+
 ### Installing on NixOS 18.09
 
 The easiest way to install on NixOS is with a custom shell. Create a file titled `shell.nix` that includes the following: 
@@ -109,7 +108,6 @@
 ```bash
 nix-shell shell.nix
 ```
->>>>>>> 4342015d
 
 ## Install `scenic.new`
 
